--- conflicted
+++ resolved
@@ -10,18 +10,6 @@
 HORIZONTAL_DIMS = X_DIMS + Y_DIMS
 INTERFACE_DIMS = (X_INTERFACE_DIM, Y_INTERFACE_DIM, Z_INTERFACE_DIM)
 
-<<<<<<< HEAD
-LEFT = 'left'
-RIGHT = 'right'
-TOP = 'top'
-BOTTOM = 'bottom'
-TOP_LEFT = 'top_left'
-TOP_RIGHT = 'top_right'
-BOTTOM_LEFT = 'bottom_left'
-BOTTOM_RIGHT = 'bottom_right'
-EDGE_BOUNDARY_TYPES = (TOP, BOTTOM, LEFT, RIGHT)
-CORNER_BOUNDARY_TYPES = (TOP_LEFT, TOP_RIGHT, BOTTOM_LEFT, BOTTOM_RIGHT)
-=======
 WEST = 0
 EAST = 1
 NORTH = 2
@@ -32,5 +20,4 @@
 SOUTHEAST = 7
 EDGE_BOUNDARY_TYPES = (NORTH, SOUTH, WEST, EAST)
 CORNER_BOUNDARY_TYPES = (NORTHWEST, NORTHEAST, SOUTHWEST, SOUTHEAST)
->>>>>>> 514bf61d
 BOUNDARY_TYPES = EDGE_BOUNDARY_TYPES + CORNER_BOUNDARY_TYPES