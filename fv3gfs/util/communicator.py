from typing import Iterable, Tuple
from .quantity import Quantity
from .partitioner import CubedSpherePartitioner, TilePartitioner
from . import constants
from .boundary import Boundary
from .rotate import rotate_scalar_data, rotate_vector_data
from .buffer import array_buffer, send_buffer, recv_buffer
from ._timing import Timer
import logging

__all__ = [
    "TileCommunicator",
    "CubedSphereCommunicator",
    "Communicator",
    "HaloUpdateRequest",
]

logger = logging.getLogger("fv3gfs.util")


def bcast_metadata_list(comm, quantity_list):
    is_master = comm.Get_rank() == constants.MASTER_RANK
    if is_master:
        metadata_list = []
        for quantity in quantity_list:
            metadata_list.append(quantity.metadata)
    else:
        metadata_list = None
    return comm.bcast(metadata_list, root=constants.MASTER_RANK)


def bcast_metadata(comm, array):
    return bcast_metadata_list(comm, [array])[0]


class Communicator:
    def __init__(self, comm):
        self.comm = comm

    @property
    def rank(self) -> int:
        """rank of the current process within this communicator"""
        return self.comm.Get_rank()


class FunctionRequest:
    def __init__(self, function):
        self._function = function

    def wait(self):
        self._function()


class HaloUpdateRequest:
    """asynchronous request object for halo updates"""

    def __init__(self, send_requests, recv_requests):
        self._send_requests = send_requests
        self._recv_requests = recv_requests

    def wait(self):
        for request in self._recv_requests:
            request.wait()
        for request in self._send_requests:
            request.wait()


class TileCommunicator(Communicator):
    """Performs communications within a single tile or region of a tile"""

    def __init__(self, comm, partitioner: TilePartitioner):
        self.partitioner = partitioner
        super(TileCommunicator, self).__init__(comm)

    def _Scatter(self, numpy, sendbuf, recvbuf, **kwargs):
        with send_buffer(numpy.empty, sendbuf) as send, recv_buffer(
            numpy.empty, recvbuf
        ) as recv:
            self.comm.Scatter(send, recv, **kwargs)

    def _Gather(self, numpy, sendbuf, recvbuf, **kwargs):
        with send_buffer(numpy.empty, sendbuf) as send, recv_buffer(
            numpy.empty, recvbuf
        ) as recv:
            self.comm.Gather(send, recv, **kwargs)

    def scatter(
        self, send_quantity: Quantity = None, recv_quantity: Quantity = None
    ) -> Quantity:
        """Transfer subtile regions of a full-tile quantity
        from the tile master rank to all subtiles.
        
        Args:
            send_quantity: quantity to send, only required/used on the tile master rank
            recv_quantity: if provided, assign received data into this Quantity.
        Returns:
            recv_quantity
        """
        if self.rank == constants.MASTER_RANK and send_quantity is None:
            raise TypeError("send_quantity is a required argument on the master rank")
        if self.rank == constants.MASTER_RANK:
            metadata = self.comm.bcast(
                send_quantity.metadata, root=constants.MASTER_RANK
            )
        else:
            metadata = self.comm.bcast(None, root=constants.MASTER_RANK)
        shape = self.partitioner.subtile_extent(metadata)
        if recv_quantity is None:
            recv_quantity = Quantity(
                metadata.np.empty(shape, dtype=metadata.dtype),
                dims=metadata.dims,
                units=metadata.units,
                gt4py_backend=metadata.gt4py_backend,
            )
        if self.rank == constants.MASTER_RANK:
            with array_buffer(
                metadata.np.empty,
                (self.partitioner.total_ranks,) + shape,
                dtype=metadata.dtype,
            ) as sendbuf:
                for rank in range(0, self.partitioner.total_ranks):
                    subtile_slice = self.partitioner.subtile_slice(
                        rank,
                        tile_dims=metadata.dims,
                        tile_extent=metadata.extent,
                        overlap=True,
                    )
                    sendbuf[rank, :] = send_quantity.view[subtile_slice]
                self._Scatter(
                    metadata.np,
                    sendbuf,
                    recv_quantity.view[:],
                    root=constants.MASTER_RANK,
                )
        else:
            self._Scatter(
                metadata.np, None, recv_quantity.view[:], root=constants.MASTER_RANK
            )
        return recv_quantity

    def gather(
        self, send_quantity: Quantity, recv_quantity: Quantity = None
    ) -> Quantity:
        """Transfer subtile regions of a full-tile quantity
        from each rank to the tile master rank.
        
        Args:
            send_quantity: quantity to send
            recv_quantity: if provided, assign received data into this Quantity (only
                used on the tile master rank)
        Returns:
            recv_quantity
        """
        if self.rank == constants.MASTER_RANK:
            with array_buffer(
                send_quantity.np.empty,
                (self.partitioner.total_ranks,) + tuple(send_quantity.extent),
                dtype=send_quantity.data.dtype,
            ) as recvbuf:
                self._Gather(
                    send_quantity.np,
                    send_quantity.view[:],
                    recvbuf,
                    root=constants.MASTER_RANK,
                )
                if recv_quantity is None:
                    tile_extent = self.partitioner.tile_extent(send_quantity.metadata)
                    recv_quantity = Quantity(
                        send_quantity.np.empty(
                            tile_extent, dtype=send_quantity.data.dtype
                        ),
                        dims=send_quantity.dims,
                        units=send_quantity.units,
                        origin=tuple([0 for dim in send_quantity.dims]),
                        extent=tile_extent,
                        gt4py_backend=send_quantity.gt4py_backend,
                    )
                for rank in range(self.partitioner.total_ranks):
                    to_slice = self.partitioner.subtile_slice(
                        rank,
                        tile_dims=recv_quantity.dims,
                        tile_extent=recv_quantity.extent,
                        overlap=True,
                    )
                    recv_quantity.view[to_slice] = recvbuf[rank, :]
                result = recv_quantity
        else:
            result = self._Gather(
                send_quantity.np,
                send_quantity.view[:],
                None,
                root=constants.MASTER_RANK,
            )
        return result

    def gather_state(self, send_state: dict = None, recv_state: dict = None):
        """Transfer a state dictionary from subtile ranks to the tile master rank.

        'time' is assumed to be the same on all ranks, and its value will be set
        to the value from the master rank.

        Args:
            send_state: the model state to be sent containing the subtile data
            recv_state: the pre-allocated state in which to recieve the full tile
                state. Only variables which are scattered will be written to.
        Returns:
            recv_state: on the master rank, the state containing the entire tile
        """
        if self.rank == constants.MASTER_RANK and recv_state is None:
            recv_state = {}
        for name, quantity in send_state.items():
            if name == "time":
                if self.rank == constants.MASTER_RANK:
                    recv_state["time"] = send_state["time"]
            else:
                if recv_state is not None and name in recv_state:
                    tile_quantity = self.gather(
                        quantity, recv_quantity=recv_state[name]
                    )
                else:
                    tile_quantity = self.gather(quantity)
                if self.rank == constants.MASTER_RANK:
                    recv_state[name] = tile_quantity
        return recv_state

    def scatter_state(self, send_state: dict = None, recv_state: dict = None):
        """Transfer a state dictionary from the tile master rank to all subtiles.
        
        Args:
            send_state: the model state to be sent containing the entire tile,
                required only from the master rank
            recv_state: the pre-allocated state in which to recieve the scattered
                state. Only variables which are scattered will be written to.
        Returns:
            rank_state: the state corresponding to this rank's subdomain
        """

        def scatter_master():
            if send_state is None:
                raise TypeError("send_state is a required argument on the master rank")
            name_list = list(send_state.keys())
            while "time" in name_list:
                name_list.remove("time")
            name_list = self.comm.bcast(name_list, root=constants.MASTER_RANK)
            array_list = [send_state[name] for name in name_list]
            for name, array in zip(name_list, array_list):
                if name in recv_state:
                    self.scatter(send_quantity=array, recv_quantity=recv_state[name])
                else:
                    recv_state[name] = self.scatter(send_quantity=array)
            recv_state["time"] = self.comm.bcast(
                send_state.get("time", None), root=constants.MASTER_RANK
            )

        def scatter_client():
            name_list = self.comm.bcast(None, root=constants.MASTER_RANK)
            for name in name_list:
                if name in recv_state:
                    self.scatter(recv_quantity=recv_state[name])
                else:
                    recv_state[name] = self.scatter()
            time = self.comm.bcast(None, root=constants.MASTER_RANK)
            if time is not None:
                recv_state["time"] = time

        if recv_state is None:
            recv_state = {}
        if self.rank == constants.MASTER_RANK:
            scatter_master()
        else:
            scatter_client()
        if recv_state["time"] is None:
            recv_state.pop("time")
        return recv_state


class CubedSphereCommunicator(Communicator):
    """Performs communications within a cubed sphere"""

    timer: Timer
    partitioner: CubedSpherePartitioner

    def __init__(self, comm, partitioner: CubedSpherePartitioner):
        """Initialize a CubedSphereCommunicator.
        
        Args:
            comm: mpi4py.Comm object
            partitioner: cubed sphere partitioner
        """
        self.partitioner: CubedSpherePartitioner = partitioner
        self.timer: Timer = Timer()
        self._tile_communicator = None
        self._boundaries = None
        self._last_halo_tag = 0
        super(CubedSphereCommunicator, self).__init__(comm)

    def _get_halo_tag(self) -> int:
        self._last_halo_tag += 1
        return self._last_halo_tag

    @property
    def boundaries(self) -> Iterable[Boundary]:
        """boundaries of this tile with neighboring tiles"""
        if self._boundaries is None:
            self._boundaries = {}
            for boundary_type in constants.BOUNDARY_TYPES:
                boundary = self.partitioner.boundary(boundary_type, self.rank)
                if boundary is not None:
                    self._boundaries[boundary_type] = boundary
        return self._boundaries

    @property
    def tile(self) -> TileCommunicator:
        """communicator for within a tile"""
        if self._tile_communicator is None:
            self._initialize_tile_communicator()
        return self._tile_communicator

    def _initialize_tile_communicator(self):
        tile_comm = self.comm.Split(
            color=self.partitioner.tile_index(self.rank), key=self.rank
        )
        self._tile_communicator = TileCommunicator(tile_comm, self.partitioner.tile)

    def halo_update(self, quantity: Quantity, n_points: int):
        """Perform a halo update on a quantity.

        Args:
            quantity: the quantity to be updated
            n_points: how many halo points to update, starting from the interior
        """
        req = self.start_halo_update(quantity, n_points)
        req.wait()

    def start_halo_update(self, quantity: Quantity, n_points: int) -> HaloUpdateRequest:
        """Start an asynchronous halo update on a quantity.

        Args:
            quantity: the quantity to be updated
            n_points: how many halo points to update, starting from the interior

        Returns:
            request: an asynchronous request object with a .wait() method
        """
        if n_points == 0:
            raise ValueError("cannot perform a halo update on zero halo points")
        tag = self._get_halo_tag()
        send_requests = self._Isend_halos(quantity, n_points, tag=tag)
        recv_requests = self._Irecv_halos(quantity, n_points, tag=tag)
        return HaloUpdateRequest(send_requests, recv_requests)

    def _Isend_halos(self, quantity: Quantity, n_points: int, tag: int = 0):
        send_requests = []
        for boundary_type, boundary in self.boundaries.items():
<<<<<<< HEAD
            data = boundary.send_view(quantity, n_points=n_points)
            # sending data across the boundary will rotate the data
            # n_clockwise_rotations times, due to the difference in axis orientation.\
            # Thus we rotate that number of times counterclockwise before sending,
            # to get the right final orientation
            data = rotate_scalar_data(
                data, quantity.dims, quantity.np, -boundary.n_clockwise_rotations
            )
            send_requests.append(
                self._Isend(quantity.np, data, dest=boundary.to_rank, tag=tag)
            )
=======
            with self.timer.clock("pack"):
                data = boundary.send_view(quantity, n_points=n_points)
                # sending data across the boundary will rotate the data
                # n_clockwise_rotations times, due to the difference in axis orientation.\
                # Thus we rotate that number of times counterclockwise before sending,
                # to get the right final orientation
                data = rotate_scalar_data(
                    data, quantity.dims, quantity.np, -boundary.n_clockwise_rotations
                )
            send_requests.append(self._Isend(quantity.np, data, dest=boundary.to_rank, tag=tag))
>>>>>>> 63df6a07
        return send_requests

    def _Irecv_halos(self, quantity: Quantity, n_points: int, tag: int = 0):
        recv_requests = []
        for boundary_type, boundary in self.boundaries.items():
            with self.timer.clock("unpack"):
                dest_view = boundary.recv_view(quantity, n_points=n_points)
            logger.debug(
                "finish_halo_update: retrieving boundary_type=%s shape=%s from_rank=%s to_rank=%s",
                boundary_type,
                dest_view.shape,
                boundary.to_rank,
                self.rank,
            )
            recv_requests.append(
                self._Irecv(quantity.np, dest_view, source=boundary.to_rank, tag=tag)
            )
        return recv_requests

    def finish_halo_update(self, quantity: Quantity, n_points: int):
        """Deprecated, do not use."""
        raise NotImplementedError(
            "finish_halo_update has been removed, use .wait() on the request object "
            "returned by start_halo_update"
        )

    def vector_halo_update(
        self, x_quantity: Quantity, y_quantity: Quantity, n_points: int,
    ):
        """Perform a halo update of a horizontal vector quantity.

        Assumes the x and y dimension indices are the same between the two quantities.

        Args:
            x_quantity: the x-component quantity to be halo updated
            y_quantity: the y-component quantity to be halo updated
            n_points: how many halo points to update, starting at the interior
        """
        req = self.start_vector_halo_update(x_quantity, y_quantity, n_points)
        req.wait()

    def start_vector_halo_update(
        self, x_quantity: Quantity, y_quantity: Quantity, n_points: int,
    ) -> HaloUpdateRequest:
        """Start an asynchronous halo update of a horizontal vector quantity.

        Assumes the x and y dimension indices are the same between the two quantities.

        Args:
            x_quantity: the x-component quantity to be halo updated
            y_quantity: the y-component quantity to be halo updated
            n_points: how many halo points to update, starting at the interior

        Returns:
            request: an asynchronous request object with a .wait() method
        """
        if n_points == 0:
            raise ValueError("cannot perform a halo update on zero halo points")
        tag1, tag2 = self._get_halo_tag(), self._get_halo_tag()
        send_requests = self._Isend_vector_halos(
            x_quantity, y_quantity, n_points, tags=(tag1, tag2)
        )
        recv_requests = self._Irecv_halos(x_quantity, n_points, tag=tag1)
        recv_requests.extend(self._Irecv_halos(y_quantity, n_points, tag=tag2))
        return HaloUpdateRequest(send_requests, recv_requests)

    def _Isend_vector_halos(
        self, x_quantity, y_quantity, n_points, tags: Tuple[int, int] = (0, 0)
    ):
        send_requests = []
        for boundary_type, boundary in self.boundaries.items():
            with self.timer.clock("pack"):
                x_data = boundary.send_view(x_quantity, n_points=n_points)
                y_data = boundary.send_view(y_quantity, n_points=n_points)
                logger.debug("%s %s", x_data.shape, y_data.shape)
                x_data, y_data = rotate_vector_data(
                    x_data,
                    y_data,
                    -boundary.n_clockwise_rotations,
                    x_quantity.dims,
                    x_quantity.np,
                )
                logger.debug(
                    "%s %s %s %s %s",
                    boundary.from_rank,
                    boundary.to_rank,
                    boundary.n_clockwise_rotations,
                    x_data.shape,
                    y_data.shape,
                )
            send_requests.append(
                self._Isend(x_quantity.np, x_data, dest=boundary.to_rank, tag=tags[0])
            )
            send_requests.append(
                self._Isend(y_quantity.np, y_data, dest=boundary.to_rank, tag=tags[1])
            )
        return send_requests

    def _Isend(self, numpy, in_array, **kwargs):
        # don't want to use a buffer here, because we leave this scope and can't close
        # the context manager. might figure out a way to do it later
        with self.timer.clock("pack"):
            array = numpy.ascontiguousarray(in_array)
        with self.timer.clock("Isend"):
            return self.comm.Isend(array, **kwargs)

    def _Send(self, numpy, in_array, **kwargs):
        with send_buffer(numpy.empty, in_array, timer=self.timer) as sendbuf:
            self.comm.Send(sendbuf, **kwargs)

    def _Recv(self, numpy, out_array, **kwargs):
        with recv_buffer(numpy.empty, out_array, timer=self.timer) as recvbuf:
            with self.timer.clock("Recv"):
                self.comm.Recv(recvbuf, **kwargs)

    def _Irecv(self, numpy, out_array, **kwargs):
        # we can't perform a true Irecv because we need to receive the data into a
        # buffer and then copy that buffer into the output array. Instead we will
        # just do a Recv() when wait is called.
        def recv():
            with recv_buffer(numpy.empty, out_array, timer=self.timer) as recvbuf:
                with self.timer.clock("Recv"):
                    self.comm.Recv(recvbuf, **kwargs)

        return FunctionRequest(recv)

    def finish_vector_halo_update(
        self, x_quantity: Quantity, y_quantity: Quantity, n_points: int,
    ):
        """Deprecated, do not use."""
        raise NotImplementedError(
            "finish_vector_halo_update has been removed, use .wait() on the request object "
            "returned by start_vector_halo_update"
        )<|MERGE_RESOLUTION|>--- conflicted
+++ resolved
@@ -352,19 +352,6 @@
     def _Isend_halos(self, quantity: Quantity, n_points: int, tag: int = 0):
         send_requests = []
         for boundary_type, boundary in self.boundaries.items():
-<<<<<<< HEAD
-            data = boundary.send_view(quantity, n_points=n_points)
-            # sending data across the boundary will rotate the data
-            # n_clockwise_rotations times, due to the difference in axis orientation.\
-            # Thus we rotate that number of times counterclockwise before sending,
-            # to get the right final orientation
-            data = rotate_scalar_data(
-                data, quantity.dims, quantity.np, -boundary.n_clockwise_rotations
-            )
-            send_requests.append(
-                self._Isend(quantity.np, data, dest=boundary.to_rank, tag=tag)
-            )
-=======
             with self.timer.clock("pack"):
                 data = boundary.send_view(quantity, n_points=n_points)
                 # sending data across the boundary will rotate the data
@@ -374,8 +361,9 @@
                 data = rotate_scalar_data(
                     data, quantity.dims, quantity.np, -boundary.n_clockwise_rotations
                 )
-            send_requests.append(self._Isend(quantity.np, data, dest=boundary.to_rank, tag=tag))
->>>>>>> 63df6a07
+            send_requests.append(
+                self._Isend(quantity.np, data, dest=boundary.to_rank, tag=tag)
+            )
         return send_requests
 
     def _Irecv_halos(self, quantity: Quantity, n_points: int, tag: int = 0):
