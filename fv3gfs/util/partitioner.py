--- conflicted
+++ resolved
@@ -307,16 +307,11 @@
         if not self.tile.layout[0] == self.tile.layout[1]:
             raise NotImplementedError("currently only square layouts are supported")
 
-<<<<<<< HEAD
-    def tile_index(self, rank: int) -> Tuple[int, int]:
+    def tile_index(self, rank: int) -> int:
         """Returns the tile index of a given rank.
         
         For example, the first rank on each tile has tile rank 0.
         """
-=======
-    def tile_index(self, rank: int) -> int:
-        """Returns the tile index of a given rank"""
->>>>>>> 283f96b1
         return get_tile_index(rank, self.total_ranks)
 
     def tile_root_rank(self, rank: int) -> int:
@@ -435,11 +430,7 @@
 
     def _bottom_edge(self, rank: int) -> bd.SimpleBoundary:
         self._ensure_square_layout()
-<<<<<<< HEAD
         if self.tile.on_tile_south(rank) and not is_even(self.tile_index(rank)):
-=======
-        if self.tile.on_tile_bottom(rank) and not is_even(self.tile_index(rank)):
->>>>>>> 283f96b1
             to_root_rank = (self.tile_index(rank) - 2) * self.tile.total_ranks
             tile_rank = rank % self.tile.total_ranks
             to_tile_rank = self.tile.fliplr_rank(self.tile.rotate_rank(tile_rank, 1))
@@ -450,23 +441,13 @@
                 n_clockwise_rotations=3,
             )
         else:
-<<<<<<< HEAD
             boundary = self.tile.boundary(SOUTH, rank=rank)
             if self.tile.on_tile_south(rank):
                 boundary.to_rank -= self.tile.total_ranks
         return boundary
 
-    def _top_left_corner(self, rank: int) -> bd.SimpleBoundary:
+    def _top_left_corner(self, rank: int) -> Optional[bd.SimpleBoundary]:
         if self.tile.on_tile_north(rank) and self.tile.on_tile_west(rank):
-=======
-            boundary = cast(bd.SimpleBoundary, self.tile.boundary(SOUTH, rank=rank))
-            if self.tile.on_tile_bottom(rank):
-                boundary.to_rank -= self.tile.total_ranks
-        return boundary
-
-    def _top_left_corner(self, rank: int) -> Optional[bd.SimpleBoundary]:
-        if self.tile.on_tile_top(rank) and self.tile.on_tile_left(rank):
->>>>>>> 283f96b1
             corner = None
         else:
             if is_even(self.tile_index(rank)) and on_tile_west(
@@ -480,13 +461,8 @@
             )
         return corner
 
-<<<<<<< HEAD
-    def _top_right_corner(self, rank: int) -> bd.SimpleBoundary:
+    def _top_right_corner(self, rank: int) -> Optional[bd.SimpleBoundary]:
         if on_tile_north(self.tile.subtile_index(rank), self.layout) and on_tile_east(
-=======
-    def _top_right_corner(self, rank: int) -> Optional[bd.SimpleBoundary]:
-        if on_tile_top(self.tile.subtile_index(rank), self.layout) and on_tile_right(
->>>>>>> 283f96b1
             self.tile.subtile_index(rank), self.layout
         ):
             corner = None
@@ -502,13 +478,8 @@
             )
         return corner
 
-<<<<<<< HEAD
-    def _bottom_left_corner(self, rank: int) -> bd.SimpleBoundary:
+    def _bottom_left_corner(self, rank: int) -> Optional[bd.SimpleBoundary]:
         if on_tile_south(self.tile.subtile_index(rank)) and on_tile_west(
-=======
-    def _bottom_left_corner(self, rank: int) -> Optional[bd.SimpleBoundary]:
-        if on_tile_bottom(self.tile.subtile_index(rank)) and on_tile_left(
->>>>>>> 283f96b1
             self.tile.subtile_index(rank)
         ):
             corner = None
@@ -524,13 +495,8 @@
             )
         return corner
 
-<<<<<<< HEAD
-    def _bottom_right_corner(self, rank: int) -> bd.SimpleBoundary:
+    def _bottom_right_corner(self, rank: int) -> Optional[bd.SimpleBoundary]:
         if on_tile_south(self.tile.subtile_index(rank)) and on_tile_east(
-=======
-    def _bottom_right_corner(self, rank: int) -> Optional[bd.SimpleBoundary]:
-        if on_tile_bottom(self.tile.subtile_index(rank)) and on_tile_right(
->>>>>>> 283f96b1
             self.tile.subtile_index(rank), self.layout
         ):
             corner = None
